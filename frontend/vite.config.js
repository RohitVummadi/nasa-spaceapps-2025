// frontend/vite.config.js
import { defineConfig } from 'vite'
import react from '@vitejs/plugin-react'

// This configuration helps React communicate with the Flask backend
export default defineConfig({
  plugins: [react()],
  
  // Development server settings
  server: {
    port: 5173, // React will run on this port
    
    // Optional: Set up a proxy to avoid CORS issues
    // Uncomment this if you have CORS problems
    /*
    proxy: {
      '/api': {
<<<<<<< HEAD
        target: 'http://localhost:5001',
        changeOrigin: true
=======
        target: 'http://localhost:5000',
        changeOrigin: true,
        secure: false,
>>>>>>> 7cba4fdb
      }
    }
    */
  }
})<|MERGE_RESOLUTION|>--- conflicted
+++ resolved
@@ -15,14 +15,8 @@
     /*
     proxy: {
       '/api': {
-<<<<<<< HEAD
         target: 'http://localhost:5001',
         changeOrigin: true
-=======
-        target: 'http://localhost:5000',
-        changeOrigin: true,
-        secure: false,
->>>>>>> 7cba4fdb
       }
     }
     */
