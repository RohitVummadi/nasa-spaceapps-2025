--- conflicted
+++ resolved
@@ -228,17 +228,7 @@
 
 # Run the Flask application
 if __name__ == '__main__':
-<<<<<<< HEAD
     # Run the Flask development server
     print("Starting AirAware + CleanMap Backend Server...")
     print("Make sure to set OPENAQ_API_KEY and OPENWEATHER_API_KEY in your .env file")
-    app.run(debug=True, port=5001)
-=======
-    print("\n🚀 Starting AirAware Backend Server...")
-    print("📍 Server will run at: http://localhost:5000")
-    print("🔧 Test the API at: http://localhost:5000/api/airquality?lat=33.749&lon=-84.388")
-    print("💡 Press Ctrl+C to stop the server\n")
-    
-    # Run in debug mode for development (shows detailed errors)
-    app.run(debug=True, host='0.0.0.0', port=5000)
->>>>>>> 7cba4fdb
+    app.run(debug=True, port=5001)